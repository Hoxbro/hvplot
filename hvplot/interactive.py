--- conflicted
+++ resolved
@@ -26,16 +26,10 @@
     op_args = list(op['args']) + list(op['kwargs'].values())
     op_args = _flatten(op_args)
     for op_arg in op_args:
-<<<<<<< HEAD
+        # Find widgets introduced as `widget` in an expression
         if isinstance(op_arg, Widget) and op_arg not in widgets:
             widgets.append(op_arg)
-=======
-        # Find widgets introduced as `widget` in an expression
-        if 'panel' in sys.modules:
-            if isinstance(op_arg, Widget) and op_arg not in widgets:
-                widgets.append(op_arg)
         # TODO: Find how to execute this path?
->>>>>>> 6f6da2d2
         if isinstance(op_arg, hv.dim):
             for nested_op in op_arg.ops:
                 for widget in _find_widgets(nested_op):
